--- conflicted
+++ resolved
@@ -4,11 +4,7 @@
     "builder": "NIXPACKS"
   },
   "deploy": {
-<<<<<<< HEAD
-    "startCommand": "gunicorn -w 4 app:app",
-=======
     "startCommand": "python -c \"import os; port = os.environ.get('PORT', '8080'); print(f'Starting on port {port}')\" && gunicorn --bind 0.0.0.0:${PORT} app:app",
->>>>>>> 178c685e
     "restartPolicyType": "ON_FAILURE",
     "restartPolicyMaxRetries": 10
   }
